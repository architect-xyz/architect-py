--- conflicted
+++ resolved
@@ -60,9 +60,6 @@
 
     sync_result = client.get_market(ES_future.id)
 
-<<<<<<< HEAD
-    assert sync_result is not None
-=======
     assert sync_result is not None
 
 
@@ -88,5 +85,4 @@
     skip_liveorderflow = pytest.mark.skip(reason="need --live_orderflow option to run")
     for item in items:
         if "live_orderflow" in item.keywords:
-            item.add_marker(skip_liveorderflow)
->>>>>>> cc7e7807
+            item.add_marker(skip_liveorderflow)