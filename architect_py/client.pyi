--- conflicted
+++ resolved
@@ -353,14 +353,10 @@
         """
         Gets the ticker for a symbol.
         """
-<<<<<<< HEAD
-    def get_tickers(self, *, venue: Venue, symbols: Sequence[TradableProduct | str] | None = None, include_options: bool = False, sort_by: SortTickersBy | str | None = None, offset: int | None = None, limit: int | None = None, as_dataframe: bool = False) -> Sequence[Ticker] | pd.DataFrame: ...
-=======
     def get_tickers(self, *, venue: Venue, symbols: Sequence[TradableProduct | str] | None = None, include_options: bool = False, sort_by: SortTickersBy | str | None = None, offset: int | None = None, limit: int | None = None, as_dataframe: bool = False) -> Sequence[Ticker] | pd.DataFrame:
         """
         Gets the tickers for a list of symbols.
         """
->>>>>>> 684aa24b
     def list_accounts(self) -> list[AccountWithPermissions]:
         """
         List accounts for the user that the API key belongs to.
