<<<<<<< HEAD
from datetime import datetime, timezone
from decimal import Decimal
from typing import Literal, Optional

from architect_py.graphql_client.enums import CreateOrderType, OrderSource
=======
from collections import defaultdict
from typing import Literal, Optional
import logging
>>>>>>> c6742b2c
from .graphql_client import GraphQLClient
from .graphql_client.input_types import (
    CreateOrder,
    CreateTimeInForce,
    CreateTimeInForceInstruction,
)

logger = logging.getLogger(__name__)


class Client(GraphQLClient):
    def __init__(self, *args, **kwargs):
        super().__init__(*args, **kwargs)
        self.market_names_by_route = {}

    async def start_session(self):
        await self.load_and_index_symbology()

    async def load_and_index_symbology(self):
        logger.info("Loading symbology...")
        markets = await self.get_filtered_markets()
        logger.info("Loaded %d markets", len(markets))
        self.market_names_by_route = {}
        for market in markets:
            if market.route.name not in self.market_names_by_route:
                self.market_names_by_route[market.route.name] = {}
            by_venue = self.market_names_by_route[market.route.name]
            if market.venue.name not in by_venue:
                by_venue[market.venue.name] = {}
            by_base = by_venue[market.venue.name]
            if market.kind.base.name not in by_base:
                by_base[market.kind.base.name] = {}
            by_quote = by_base[market.kind.base.name]
            by_quote[market.kind.quote.name] = market.name
        logger.info("Indexed %d markets", len(markets))

    # CR alee: make base, venue, route optional, and add optional quote.
    # Have to think harder about efficient indexing.
    def find_markets(
        self,
        base: str,
        venue: str,
        route: str = "DIRECT",
    ):
        """
        Lookup all markets matching the given criteria.  Requires the client to be initialized
        and symbology to be loaded and indexed.
        """
        if route not in self.market_names_by_route:
            return []
        by_venue = self.market_names_by_route[route]
        if venue not in by_venue:
            return []
        by_base = by_venue[venue]
        if not by_base:
            return []
        by_quote = by_base.get(base, {})
        return list(by_quote.values())

    async def get_open_orders(
        self,
        venue: Optional[str] = None,
        route: Optional[str] = None,
        cpty: Optional[str] = None,
    ):
        """
        Get open orders known to the OMS.  Optionally filter by specific venue (e.g. "COINBASE")
        or counterparty (e.g. "COINBASE/DIRECT").
        """
        cpty_venue = None
        cpty_route = None
        if cpty:
            cpty_venue, cpty_route = cpty.split("/", 1)
        open_orders = await self.get_all_open_orders()
        filtered_orders = []
        for oo in open_orders:
            if venue and oo.order.market.venue.name != venue:
                continue
            if route and oo.order.market.route.name != route:
                continue
            if cpty_venue and oo.order.market.venue.name != cpty_venue:
                continue
            if cpty_route and oo.order.market.route.name != cpty_route:
                continue
            filtered_orders.append(oo)
        return filtered_orders

    async def send_limit_order(
        self,
        *,
        market: str,
        side: Literal["buy", "sell"],
        quantity: float | Decimal,
        order_type: CreateOrderType = CreateOrderType.LIMIT,
        limit_price: float | Decimal,
        post_only: bool = False,
        trigger_price: Optional[float | Decimal] = None,
        time_in_force_instruction: CreateTimeInForceInstruction = CreateTimeInForceInstruction.GTC,
        good_til_date: Optional[datetime] = None,
        source: OrderSource = OrderSource.API,
    ):
        if good_til_date is not None:
            if good_til_date.tzinfo is None:
                raise ValueError(
                    "in sent_limit_order, the good_til_date must be timezone-aware. "
                    "Try datetime(..., tzinfo={your_local_timezone})"
                )
            else:
                utc_datetime = good_til_date.astimezone(timezone.utc)
                good_til_date_str = f"{utc_datetime.isoformat()}Z"
        else:
            good_til_date_str = None

        order = await self.send_order(
            CreateOrder(
                market=market,
                dir=side,
                quantity=str(quantity),
                order_type=order_type,
                limit_price=str(limit_price),
                post_only=post_only,
                trigger_price=str(trigger_price),
                time_in_force=CreateTimeInForce(
                    instruction=time_in_force_instruction,
                    good_til_date=good_til_date_str,
                ),
                source=source,
            )
        )

        return await self.get_order(order.order.id)<|MERGE_RESOLUTION|>--- conflicted
+++ resolved
@@ -1,14 +1,10 @@
-<<<<<<< HEAD
 from datetime import datetime, timezone
 from decimal import Decimal
 from typing import Literal, Optional
 
 from architect_py.graphql_client.enums import CreateOrderType, OrderSource
-=======
-from collections import defaultdict
-from typing import Literal, Optional
 import logging
->>>>>>> c6742b2c
+
 from .graphql_client import GraphQLClient
 from .graphql_client.input_types import (
     CreateOrder,
