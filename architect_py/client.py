--- conflicted
+++ resolved
@@ -82,7 +82,6 @@
             raise ValueError(
                 "API key must be alphanumeric, please double check your credentials."
             )
-<<<<<<< HEAD
         elif "," in kwargs["api_key"] or "," in kwargs["api_secret"]:
             raise ValueError(
                 "API key and secret cannot contain commas, please double check your credentials."
@@ -93,14 +92,6 @@
             )
         elif len(kwargs["api_key"]) != 24 or len(kwargs["api_secret"]) != 44:
             raise ValueError(
-=======
-        elif " " in kwargs["api_secret"]:
-            raise ValueError(
-                "API key and secret cannot contain spaces, please double check your credentials."
-            )
-        elif len(kwargs["api_key"]) != 24 or len(kwargs["api_secret"]) != 44:
-            raise ValueError(
->>>>>>> a6bedbdd
                 "API key and secret are not the correct length, please double check your credentials."
             )
             
