--- conflicted
+++ resolved
@@ -1,22 +1,14 @@
 from asyncio import AbstractEventLoop
 import asyncio
 from functools import partial
-<<<<<<< HEAD
 import threading
 from typing import Any, Awaitable, Callable, Coroutine, Optional, TypeVar
 
 import sys
-=======
-from typing import Awaitable, Callable, Optional, TypeVar
-
-from architect_py.async_client import AsyncClient
-from architect_py.protocol.client_protocol import AsyncClientProtocol
->>>>>>> 242e15b9
 
 from architect_py.async_client import AsyncClient
 from architect_py.protocol.client_protocol import AsyncClientProtocol
 
-<<<<<<< HEAD
 
 T = TypeVar("T")
 
@@ -35,6 +27,9 @@
     One can find the function definition in the AsyncClient class.
 
     The AsyncClient is more performant and powerful, so it is recommended to use that class if possible.
+
+    Avoid adding functions to class unless you know what you are doing, because
+    the __getattribute__ method changes the behavior of the class in a way that is not intuitive.
     """
 
     client: AsyncClient
@@ -90,70 +85,18 @@
         in a normal way
         """
         attr = getattr(super().__getattribute__("client"), name)
-=======
-T = TypeVar("T")
-
-
-def is_async_function(obj):
-    # can be converted to C function for faster performance
-    return callable(obj) and hasattr(obj, "__code__") and obj.__code__.co_flags & 0x80
-
-
-class Client(AsyncClientProtocol):
-    """
-    This class is a wrapper around the AsyncClient class that allows you to call async methods synchronously.
-    This does not work for subscription based methods.
-
-    One can find the function definition in the AsyncClient class.
-
-    The AsyncClient is more performant and powerful, so it is recommended to use that class if possible.
-    """
-
-    client: AsyncClient
-    loop: AbstractEventLoop
-
-    def __init__(self, loop: Optional[AbstractEventLoop] = None, *args, **kwargs):
-        self.client = AsyncClient(*args, **kwargs)
-
-        if loop is None:
-            try:
-                loop = asyncio.get_running_loop()
-            except RuntimeError:
-                loop = asyncio.new_event_loop()
-                asyncio.set_event_loop(loop)
-        self.loop = loop
-
-    def __getattr__(self, name: str):
-        """
-        You may have been lead here looking for the definition of a method of the Client
-        It can be found if you look in the AsyncClient class, which this class is a wrapper for,
-        or GraphQLClient, which is a parent class of AsyncClient
-
-        Explanation:
-        __getattr__ is a magic method that is called when an attribute is not found in the class
-        In this case, will look through self.client, which is an instance of the Client class
-
-        We do this because we want to be able to call the async methods of the Client in a synchronous way
-        """
-        attr = getattr(self.client, name)
->>>>>>> 242e15b9
         if is_async_function(attr):
             if "subscribe" in name:
                 raise AttributeError(
                     f"Method {name} is an subscription based async method and cannot be called synchronously"
                 )
-<<<<<<< HEAD
             return partial(super().__getattribute__("_sync_call"), attr)
-=======
-            return partial(self._sync_call, attr)
->>>>>>> 242e15b9
         else:
             return attr
 
     def _sync_call(
         self, async_method: Callable[..., Awaitable[T]], *args, **kwargs
     ) -> T:
-<<<<<<< HEAD
         return (
             super()
             .__getattribute__("loop")
@@ -189,20 +132,4 @@
         Shutdown the event loop and background thread gracefully.
         """
         self.loop.call_soon_threadsafe(self.loop.stop)
-        self.thread.join()
-=======
-        return self.loop.run_until_complete(async_method(*args, **kwargs))
-
-
-a = Client()
-
-a.find_markets
-a.get_l3_book_snapshot
-a.subscribe_l1_book_snapshots
-
-a = AsyncClient()
-
-a.find_markets
-a.get_l3_book_snapshot
-a.subscribe_l1_book_snapshots
->>>>>>> 242e15b9
+        self.thread.join()