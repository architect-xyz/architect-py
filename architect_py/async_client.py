import asyncio
import logging
import re
from datetime import date, datetime, timedelta, timezone
from decimal import Decimal
from typing import (
    Any,
    AsyncGenerator,
    List,
    Literal,
    Optional,
    Sequence,
    Tuple,
    Union,
    overload,
)

import pandas as pd

# cannot do architect_py import * due to circular import
from architect_py.common_types import OrderDir, TimeInForce, TradableProduct, Venue
from architect_py.graphql_client import GraphQLClient
from architect_py.graphql_client.exceptions import GraphQLClientGraphQLMultiError
from architect_py.graphql_client.fragments import (
    ExecutionInfoFields,
    ProductInfoFields,
)
from architect_py.grpc.client import GrpcClient
from architect_py.grpc.models import *
from architect_py.grpc.models.definitions import (
    AccountIdOrName,
    AccountWithPermissions,
    CandleWidth,
    L2BookDiff,
    OrderId,
    OrderSource,
    OrderType,
    SortTickersBy,
    SpreaderParams,
    TraderIdOrEmail,
    TriggerLimitOrderType,
)
from architect_py.grpc.orderflow import OrderflowChannel
from architect_py.grpc.resolve_endpoint import PAPER_GRPC_PORT, resolve_endpoint
from architect_py.utils.nearest_tick import TickRoundMethod
from architect_py.utils.orderbook import update_orderbook_side
from architect_py.utils.pandas import candles_to_dataframe, tickers_to_dataframe
from architect_py.utils.price_bands import price_band_pairs
from architect_py.utils.symbol_parsing import nominative_expiration


class AsyncClient:
    api_key: Optional[str] = None
    api_secret: Optional[str] = None
    paper_trading: bool
    as_user: Optional[str] = None
    as_role: Optional[str] = None
    graphql_client: GraphQLClient
    grpc_options: Sequence[Tuple[str, Any]] | None = None
    grpc_core: Optional[GrpcClient] = None
    grpc_marketdata: dict[Venue, GrpcClient] = {}
    grpc_hmart: Optional[GrpcClient] = None
    jwt: str | None = None
    jwt_expiration: datetime | None = None

    l1_books: dict[Venue, dict[TradableProduct, tuple[L1BookSnapshot, asyncio.Task]]]
    l2_books: dict[Venue, dict[TradableProduct, tuple[L2BookSnapshot, asyncio.Task]]]

    # ------------------------------------------------------------
    # Initialization and configuration
    # ------------------------------------------------------------

    @staticmethod
    async def connect(
        *,
        api_key: str,
        api_secret: str,
        paper_trading: bool,
        endpoint: str = "https://app.architect.co",
        graphql_port: Optional[int] = None,
        grpc_options: Sequence[Tuple[str, Any]] | None = None,
        as_user: Optional[str] = None,
        as_role: Optional[str] = None,
        **kwargs: Any,
    ) -> "AsyncClient":
        """
        Connect to an Architect installation.

        An `api_key` and `api_secret` can be created at https://app.architect.co/api-keys.

        Raises ValueError if the API key and secret are not the correct length or contain invalid characters.

        ## Advanced configuration

        ### gRPC channel options

        Use `grpc_options` to configure gRPC channels created by this client.
        See https://grpc.github.io/grpc/python/glossary.html#term-channel_arguments for reference.
        """
        if paper_trading:
            COLOR = "\033[30;43m"
            RESET = "\033[0m"
            print(f"🧻 {COLOR} YOU ARE IN PAPER TRADING MODE {RESET}")

        if "grpc_endpoint" in kwargs:
            logging.warning(
                "as of v5.0.0: grpc_endpoint parameter is deprecated; ignored"
            )
        if "host" in kwargs:
            logging.warning(
                "as of v5.0.0: host parameter is deprecated, use endpoint instead; setting endpoint to %s",
                kwargs["endpoint"],
            )
            endpoint = kwargs["endpoint"]

        grpc_host, grpc_port, use_ssl = await resolve_endpoint(
            endpoint, paper_trading=paper_trading
        )
        logging.info(
            f"Resolved endpoint {endpoint}: {grpc_host}:{grpc_port} use_ssl={use_ssl}"
        )

        # Sanity check paper trading on prod environments
        if paper_trading:
            if grpc_host == "app.architect.co" or grpc_host == "staging.architect.co":
                if grpc_port != PAPER_GRPC_PORT:
                    raise ValueError("Wrong gRPC port for paper trading")
                if graphql_port is not None and graphql_port != 5678:
                    raise ValueError("Wrong GraphQL port for paper trading")

        client = AsyncClient(
            api_key=api_key,
            api_secret=api_secret,
            paper_trading=paper_trading,
            as_user=as_user,
            as_role=as_role,
            grpc_host=grpc_host,
            grpc_port=grpc_port,
            grpc_options=grpc_options,
            graphql_port=graphql_port,
            use_ssl=use_ssl,
            _i_know_what_i_am_doing=True,
        )

        logging.info("Exchanging credentials...")
        await client.refresh_jwt()

        logging.info("Discovering marketdata endpoints...")
        await client.discover_marketdata()

        return client

    def __init__(
        self,
        *,
        api_key: Optional[str] = None,
        api_secret: Optional[str] = None,
        paper_trading: bool,
        as_user: Optional[str] = None,
        as_role: Optional[str] = None,
        grpc_host: str = "app.architect.co",
        grpc_port: int,
        grpc_options: Sequence[Tuple[str, Any]] | None = None,
        graphql_port: Optional[int] = None,
        use_ssl: bool = True,
        _i_know_what_i_am_doing: bool = False,
    ):
        """
        Use AsyncClient.connect instead.
        """
        if not _i_know_what_i_am_doing:
            raise ValueError("Use AsyncClient.connect to create an AsyncClient object.")

        if api_key is not None and not re.match(r"^[a-zA-Z0-9]{24}$", api_key):
            raise ValueError("API key must be exactly 24 alphanumeric characters")
        if api_secret is not None and not re.match(
            r"^[a-zA-Z0-9+\/=]{44}$", api_secret
        ):
            raise ValueError(
                "API secret must be a Base64-encoded string, 44 characters long"
            )

        if graphql_port is None:
            if paper_trading:
                graphql_port = 5678
            else:
                graphql_port = 4567

        self.api_key = api_key
        self.api_secret = api_secret
        self.paper_trading = paper_trading
        self.as_user = as_user
        self.as_role = as_role
        self.graphql_client = GraphQLClient(
            host=grpc_host,
            port=graphql_port,
            use_tls=use_ssl,
            api_key=api_key,
            api_secret=api_secret,
        )
        self.grpc_options = grpc_options
        self.grpc_core = GrpcClient(
            host=grpc_host,
            port=grpc_port,
            use_ssl=use_ssl,
            options=grpc_options,
            as_user=as_user,
            as_role=as_role,
        )

    async def close(self):
        """
        Close the gRPC channel and GraphQL client.

        This fixes the:
        Error in sys.excepthook:

        Original exception was:

        One might get when closing the client
        """
        if self.grpc_core is not None:
            await self.grpc_core.close()

        for grpc_client in self.grpc_marketdata.values():
            await grpc_client.close()

        self.grpc_marketdata.clear()
        # NB: this line removes the "Error in sys.excepthook:" on close

        if self.graphql_client is not None:
            await self.graphql_client.close()

    async def refresh_jwt(self, force: bool = False):
        """
        Refresh the JWT for the gRPC channel if it's nearing expiration (within 1 minute).
        If force=True, refresh the JWT unconditionally.

        Query methods on AsyncClient that require auth will call this method internally.
        """
        if not self.api_key or not self.api_secret:
            raise ValueError("API key and secret not set")
        if self.grpc_core is None:
            raise ValueError("gRPC client to Architect not initialized")

        if (
            force
            or self.jwt_expiration is None
            or datetime.now() > self.jwt_expiration - timedelta(minutes=1)
        ):
            try:
                req = CreateJwtRequest(api_key=self.api_key, api_secret=self.api_secret)
                res: CreateJwtResponse = await self.grpc_core.unary_unary(
                    req, no_metadata=True
                )
                self.jwt = res.jwt
                # CR alee: actually read the JWT to get the expiration time;
                # for now, we just "know" that the JWTs are granted for an hour
                self.jwt_expiration = datetime.now() + timedelta(hours=1)
            except Exception as e:
                logging.error("Failed to refresh gRPC credentials: %s", e)

    def set_jwt(self, jwt: str | None, jwt_expiration: datetime | None = None):
        """
        Manually set the JWT for gRPC authentication.

        Args:
            jwt: the JWT to set;
                None to clear the JWT
            jwt_expiration: when to expire the JWT
        """
        self.jwt = jwt
        self.jwt_expiration = jwt_expiration

    async def discover_marketdata(self):
        """
        Load marketdata endpoints from the server config.

        The Architect core is responsible for telling you where to find marketdata as per
        its configuration.  You can also manually set marketdata endpoints by calling
        set_marketdata directly.

        This method is called on AsyncClient.connect.
        """
        try:
            grpc_client = await self.core()
            req = ConfigRequest()
            res: ConfigResponse = await grpc_client.unary_unary(req)
            for venue, endpoint in res.marketdata.items():
                try:
                    grpc_host, grpc_port, use_ssl = await resolve_endpoint(endpoint)
                    logging.info(
                        "Setting marketdata endpoint for %s: %s:%d use_ssl=%s",
                        venue,
                        grpc_host,
                        grpc_port,
                        use_ssl,
                    )
                    self.grpc_marketdata[venue] = GrpcClient(
                        host=grpc_host,
                        port=grpc_port,
                        use_ssl=use_ssl,
                        options=self.grpc_options,
                        as_user=self.as_user,
                        as_role=self.as_role,
                    )
                except Exception as e:
                    logging.error("Failed to set marketdata endpoint: %s", e)
        except Exception as e:
            logging.error("Failed to get marketdata config: %s", e)

    async def set_marketdata(self, venue: Venue, endpoint: str):
        """
        Manually set the marketdata endpoint for a venue.
        """
        try:
            grpc_host, grpc_port, use_ssl = await resolve_endpoint(endpoint)
            self.grpc_marketdata[venue] = GrpcClient(
                host=grpc_host,
                port=grpc_port,
                use_ssl=use_ssl,
                options=self.grpc_options,
                as_user=self.as_user,
                as_role=self.as_role,
            )
            logging.debug(
                f"Setting marketdata endpoint for {venue}: {grpc_host}:{grpc_port} use_ssl={use_ssl}"
            )
        except Exception as e:
            logging.error("Failed to set marketdata endpoint: %s", e)

    async def marketdata(self, venue: Venue) -> GrpcClient:
        """
        Get the marketdata client for a venue.
        """
        if venue not in self.grpc_marketdata:
            raise ValueError(f"Marketdata not configured for venue: {venue}")

        await self.refresh_jwt()
        self.grpc_marketdata[venue].set_jwt(self.jwt)
        return self.grpc_marketdata[venue]

    async def set_hmart(self, endpoint: str):
        """
        Manually set the hmart (historical marketdata service) endpoint.
        """
        try:
            grpc_host, grpc_port, use_ssl = await resolve_endpoint(endpoint)
            logging.info(
                "Resolved hmart endpoint %s: %s:%d use_ssl=%s",
                endpoint,
                grpc_host,
                grpc_port,
                use_ssl,
            )
            self.grpc_hmart = GrpcClient(
                host=grpc_host,
                port=grpc_port,
                use_ssl=use_ssl,
                options=self.grpc_options,
                as_user=self.as_user,
                as_role=self.as_role,
            )
        except Exception as e:
            logging.error("Failed to set hmart endpoint: %s", e)

    async def hmart(self) -> GrpcClient:
        """
        Get the hmart (historical marketdata service) client.
        """
        if self.grpc_hmart is None:
            # default to historical.marketdata.architect.co
            await self.set_hmart("https://historical.marketdata.architect.co")

        if self.grpc_hmart is None:
            raise ValueError("hmart client not initialized")

        await self.refresh_jwt()
        self.grpc_hmart.set_jwt(self.jwt)
        return self.grpc_hmart

    async def core(self) -> GrpcClient:
        """
        Get the core client.
        """
        if self.grpc_core is None:
            raise ValueError("gRPC client to Architect not initialized")

        await self.refresh_jwt()
        self.grpc_core.set_jwt(self.jwt)
        return self.grpc_core

    async def who_am_i(self) -> tuple[str, str]:
        """
        Gets the user_id and user_email for the user that the API key belongs to.

        Returns:
            (user_id, user_email)
        """
        res = await self.graphql_client.user_id_query()
        return res.user_id, res.user_email

    async def auth_info(self) -> AuthInfoResponse:
        grpc_client = await self.core()
        req = AuthInfoRequest()
        res: AuthInfoResponse = await grpc_client.unary_unary(req)
        return res

    def enable_orderflow(self):
        """
        @deprecated(reason="No longer needed; orderflow is enabled by default")
        """
        logging.warning(
            "as of v5.0.0: enable_orderflow is deprecated; orderflow is enabled by default"
        )

    async def cpty_status(
        self, kind: str, instance: Optional[str] = None
    ) -> CptyStatus:
        """
        Get cpty status.
        """
        grpc_client = await self.core()
        req = CptyStatusRequest(kind=kind, instance=instance)
        res: CptyStatus = await grpc_client.unary_unary(req)
        return res

    # ------------------------------------------------------------
    # Symbology
    # ------------------------------------------------------------

    async def list_symbols(self, *, marketdata: Optional[Venue] = None) -> list[str]:
        """
        List all symbols.

        Args:
            marketdata: query marketdata endpoint for the specified venue directly;
                If provided, query the venue's marketdata endpoint directly,
                instead of the Architect core.  This is sometimes useful for
                cross-referencing symbols or checking availability.
        """
        if marketdata is not None:
            grpc_client = await self.marketdata(marketdata)
        else:
            grpc_client = await self.core()
        req = SymbolsRequest()
        res: SymbolsResponse = await grpc_client.unary_unary(req)
        return res.symbols

    async def search_symbols(
        self,
        search_string: Optional[str] = None,
        execution_venue: Optional[str] = None,
        offset: int = 0,
        limit: int = 20,
    ) -> List[TradableProduct]:
        """
        Search for tradable products on Architect.

        Args:
            search_string: a string to search for in the symbol
                Can be "*" for wild card search.
                Examples: "ES", "NQ", "GC"
            execution_venue: the execution venue to search in
                Examples: "CME"
        """
        res = await self.graphql_client.search_symbols_query(
            search_string=search_string,
            execution_venue=execution_venue,
            offset=offset,
            limit=limit,
        )
        return res.search_symbols

    async def get_product_info(self, symbol: str) -> Optional[ProductInfoFields]:
        """
        Get information about a product, e.g. product_type, underlying, multiplier.

        Args:
            symbol: the symbol to get information for
                the symbol should *not* have a quote,
                ie "ES 20250620 CME Future" instead of "ES 20250620 CME Future/USD"

                If you used TradableProduct, you can use the base() method to get the symbol

        Returns:
            None if the symbol does not exist
        """
        res = await self.graphql_client.get_product_info_query(symbol)
        return res.product_info

    async def get_product_infos(
        self, symbols: Optional[list[str]]
    ) -> Sequence[ProductInfoFields]:
        """
        Get information about products, e.g. product_type, underlying, multiplier.

        Args:
            symbols: the symbols to get information for, or None for all symbols

        Returns:
            Product infos for each symbol.  Not guaranteed to contain all symbols
            that were asked for, or in the same order; any duplicates or invalid
            symbols will be ignored.
        """
        res = await self.graphql_client.get_product_infos_query(symbols)
        return res.product_infos

    async def get_execution_info(
        self, symbol: TradableProduct | str, execution_venue: str
    ) -> Optional[ExecutionInfoFields]:
        """
        Get information about tradable product execution, e.g. tick_size,
        step_size, margins.

        Args:
            symbol: the symbol to get execution information for
            execution_venue: the execution venue e.g. "CME"

        Returns:
            None if the symbol doesn't exist
        """
        try:
            execution_info = await self.graphql_client.get_execution_info_query(
                TradableProduct(symbol), execution_venue
            )
            return execution_info.execution_info
        except GraphQLClientGraphQLMultiError:
            # the try/except is done so it is consistent with product_info
            # execution info not found
            return None

    async def get_execution_infos(
        self,
        symbols: Optional[list[TradableProduct | str]],
        execution_venue: Optional[str] = None,
    ) -> Sequence[ExecutionInfoFields]:
        """
        Get information about tradable product execution, e.g. tick_size,
        step_size, margins, for many symbols.

        Args:
            symbols: the symbols to get execution information for, or None for all symbols
            execution_venue: the execution venue e.g. "CME"

        Returns:
            Execution infos for each symbol.  Not guaranteed to contain all symbols
            that were asked for, or in the same order; any duplicates or invalid
            symbols will be ignored.
        """
        if symbols is not None:
            tps = [TradableProduct(symbol) for symbol in symbols]
        else:
            tps = None
        res = await self.graphql_client.get_execution_infos_query(tps, execution_venue)
        return res.execution_infos

    async def get_cme_first_notice_date(self, symbol: str) -> Optional[date]:
        """
        @deprecated(reason="Use get_product_info instead; first_notice_date is now a field")

        Get the first notice date for a CME future.

        Args:
            symbol: the symbol to get the first notice date for a CME future

        Returns:
            The first notice date as a date object if it exists
        """
        res = await self.graphql_client.get_first_notice_date_query(symbol)
        if res is None or res.product_info is None:
            return None
        return res.product_info.first_notice_date

    async def get_future_series(self, series_symbol: str) -> list[str]:
        """
        @deprecated(reason="Use get_futures_series instead")
        """
        futures = await self.get_futures_series(series_symbol)
        return futures

    async def get_futures_series(self, series_symbol: str) -> list[str]:
        """
        List all futures in a given series.

        Args:
            series_symbol: the futures series
                e.g. "ES CME Futures" would yield a list of all the ES futures
        Returns:
            List of futures products
        """
        if not series_symbol.endswith("Futures"):
            raise ValueError("series_symbol must end with 'Futures'")
        res = await self.graphql_client.get_future_series_query(series_symbol)

        today = date.today()

        futures = [
            future
            for future in res.futures_series
            if (exp := nominative_expiration(future)) is not None and exp > today
        ]
        futures.sort()

        return futures

    async def get_front_future(
        self, series_symbol: str, venue: Optional[str] = None
    ) -> TradableProduct:
        """
        Gets the front future.
        ** If the venue is provided, it will return the future with the most volume in that venue**
        Otherwise, will sort by expiration date and return the earliest future.

        ** Note that this function returns a TradableProduct (ie with a base and a quote)


        Args:
            series_symbol: the futures series
                e.g. "ES CME Futures" would yield the lead future for the ES series
            venue: the venue to get the lead future for, e.g. "CME"
                ** If the venue is provided, it will return the future with the most volume in that venue**

        Returns:
            The lead future symbol
        """
        futures = await self.get_futures_series(series_symbol)
        if not venue:
            futures.sort()
            return TradableProduct(futures[0], "USD")
        else:
            grpc_client = await self.marketdata(venue)
            req = TickersRequest(
                symbols=[TradableProduct(f"{future}/USD") for future in futures],
                k=SortTickersBy.VOLUME_DESC,
                venue=venue,
            )
            res: TickersResponse = await grpc_client.unary_unary(req)
            return TradableProduct(res.tickers[0].symbol)

    @staticmethod
    def get_expiration_from_CME_name(name: str) -> Optional[date]:
        """
        @deprecated(reason="Use utils.symbol_parsing.nominative_expiration instead")

        Get the expiration date from a CME future name.

        Args:
            name: the CME future name
                e.g. "ES 20211217 CME Future" -> date(2021, 12, 17)
        Returns:
            the expiration date as a date object
        """
        return nominative_expiration(name)

    async def get_cme_futures_series(self, series: str) -> list[tuple[date, str]]:
        """
        @deprecated(reason="Use get_futures_series instead")

        List all futures in a given CME series.

        Args:
            series: the series to get the futures for
                e.g. "ES CME Futures"
        Returns:
            a list of tuples of the expiration date and
            the symbol for each future in the series

            e.g.
            ```
            [
                (datetime.date(2025, 3, 21), 'ES 20250321 CME Future'),
                (datetime.date(2025, 6, 20), 'ES 20250620 CME Future'),
                (datetime.date(2025, 9, 19), 'ES 20250919 CME Future'),
                # ...
            ]
            ```
        """
        futures = await self.get_futures_series(series)
        exp_and_futures = []
        for future in futures:
            exp = nominative_expiration(future)
            if exp is not None:
                exp_and_futures.append((exp, future))
        exp_and_futures.sort(key=lambda x: x[0])
        return exp_and_futures

    async def get_cme_future_from_root_month_year(
        self, root: str, month: int, year: int
    ) -> str:
        """
        Get the symbol for a CME future from the root, month, and year.
        This is a simple wrapper around search_symbols.

        Args:
            root: the root symbol for the future e.g. "ES"
            month: the month of the future
            year: the year of the future
        Returns:
            The future symbol if it exists and is unique.
        """
        [market] = [
            market
            for market in await self.search_symbols(
                f"{root} {year}{month:02d}",
                execution_venue="CME",
            )
            if market.startswith(f"{root} {year}{month:02d}")
        ]
        return market

    # ------------------------------------------------------------
    # Marketdata
    # ------------------------------------------------------------

    async def get_market_status(
        self, symbol: TradableProduct | str, venue: Venue
    ) -> MarketStatus:
        """
        Returns market status for symbol (e.g. if it's currently quoting or trading).

        Args:
            symbol: the symbol to get the market status for, e.g. "ES 20250321 CME Future/USD"
            venue: the venue that the symbol is traded at, e.g. CME
        """
        grpc_client = await self.marketdata(venue)
        req = MarketStatusRequest(symbol=str(symbol), venue=venue)
        res: MarketStatus = await grpc_client.unary_unary(req)
        return res

    async def get_market_snapshot(
        self, symbol: TradableProduct | str, venue: Venue
    ) -> L1BookSnapshot:
        """
        @deprecated(reason="Use get_l1_snapshot instead")

        This is an alias for l1_book_snapshot.

        Args:
            symbol: the symbol to get the market snapshot for, e.g. "ES 20250321 CME Future/USD"
            venue: the venue that the symbol is traded at, e.g. CME
        Returns:
            L1BookSnapshot for the symbol
        """
        return await self.get_l1_book_snapshot(symbol=symbol, venue=venue)

    async def get_market_snapshots(
        self, symbols: list[TradableProduct | str], venue: Venue
    ) -> Sequence[L1BookSnapshot]:
        """
        @deprecated(reason="Use get_l1_snapshots instead")

            This is an alias for l1_book_snapshots.

            Args:
                symbols: the symbols to get the market snapshots for
                venue: the venue that the symbols are traded at
        """
        return await self.get_l1_book_snapshots(
            venue=venue,
            symbols=symbols,  # pyright: ignore[reportArgumentType]
        )

    @overload
    async def get_historical_candles(
        self,
        symbol: TradableProduct | str,
        venue: Venue,
        candle_width: CandleWidth,
        start: datetime,
        end: datetime,
        *,
        as_dataframe: Literal[True],
    ) -> pd.DataFrame: ...

    @overload
    async def get_historical_candles(
        self,
        symbol: TradableProduct | str,
        venue: Venue,
        candle_width: CandleWidth,
        start: datetime,
        end: datetime,
    ) -> List[Candle]: ...

    async def get_historical_candles(
        self,
        symbol: TradableProduct | str,
        venue: Venue,
        candle_width: CandleWidth,
        start: datetime,
        end: datetime,
        *,
        as_dataframe: bool = False,
    ) -> Union[List[Candle], pd.DataFrame]:
        """
        Gets historical candles for a symbol.

        Args:
            symbol: the symbol to get the candles for
            venue: the venue of the symbol
            candle_width: the width of the candles
            start: the start date to get candles for;
            end: the end date to get candles for;
            as_dataframe: if True, return a pandas DataFrame

        """
        grpc_client = await self.hmart()
        if not start.tzinfo:
            raise ValueError("start time must be timezone-aware")
        if not end.tzinfo:
            raise ValueError("end time must be timezone-aware")
        req = HistoricalCandlesRequest(
            venue=venue,
            symbol=str(symbol),
            candle_width=candle_width,
            start_date=start.astimezone(timezone.utc),
            end_date=end.astimezone(timezone.utc),
        )
        res: HistoricalCandlesResponse = await grpc_client.unary_unary(req)

        if as_dataframe:
            return candles_to_dataframe(res.candles)
        else:
            return res.candles

    async def get_l1_book_snapshot(
        self,
        symbol: TradableProduct | str,
        venue: Venue,
    ) -> L1BookSnapshot:
        """
        Gets the L1 book snapshot for a symbol.

        Args:
            symbol: the symbol to get the l1 book snapshot for
            venue: the venue that the symbol is traded at
        """
        grpc_client = await self.marketdata(venue)
        req = L1BookSnapshotRequest(symbol=str(symbol), venue=venue)
        res: L1BookSnapshot = await grpc_client.unary_unary(req)
        return res

    async def get_l1_book_snapshots(
        self, symbols: list[TradableProduct | str], venue: Venue
    ) -> Sequence[L1BookSnapshot]:
        """
        Gets the L1 book snapshots for a list of symbols.

        Args:
            symbols: the symbols to get the l1 book snapshots for
            venue: the venue that the symbols are traded at
        """
        grpc_client = await self.marketdata(venue)
        req = L1BookSnapshotsRequest(symbols=symbols)
        res: ArrayOfL1BookSnapshot = await grpc_client.unary_unary(
            req  # pyright: ignore[reportArgumentType]
        )
        return res

    async def get_l2_book_snapshot(
        self, symbol: TradableProduct | str, venue: Venue
    ) -> L2BookSnapshot:
        """
        Gets the L2 book snapshot for a symbol.

        Args:
            symbol: the symbol to get the l2 book snapshot for
            venue: the venue that the symbol is traded at
        """
        grpc_client = await self.marketdata(venue)
        req = L2BookSnapshotRequest(symbol=str(symbol), venue=venue)
        res: L2BookSnapshot = await grpc_client.unary_unary(req)
        return res

    async def get_ticker(self, symbol: TradableProduct | str, venue: Venue) -> Ticker:
        """
        Gets the ticker for a symbol.
        """
        grpc_client = await self.marketdata(venue)
        req = TickerRequest(symbol=str(symbol), venue=venue)
        res: Ticker = await grpc_client.unary_unary(req)
        return res

    async def get_tickers(
        self,
        *,
        venue: Venue,
        symbols: Optional[Sequence[TradableProduct | str]] = None,
        include_options: bool = False,
        sort_by: Optional[SortTickersBy | str] = None,
        offset: Optional[int] = None,
        limit: Optional[int] = None,
        as_dataframe: bool = False,
    ) -> Union[Sequence[Ticker], pd.DataFrame]:
<<<<<<< HEAD
=======
        """
        Gets the tickers for a list of symbols.
        """
>>>>>>> 684aa24b
        grpc_client = await self.marketdata(venue)
        sort_by = SortTickersBy(sort_by) if sort_by else None
        symbols = [str(symbol) for symbol in symbols] if symbols else None
        req = TickersRequest.new(
            offset=offset,
            include_options=include_options,
            sort_by=sort_by,
            limit=limit,
            symbols=symbols,
            venue=venue,
        )
        res: TickersResponse = await grpc_client.unary_unary(req)
        if as_dataframe:
            return tickers_to_dataframe(res.tickers)
        else:
            return res.tickers

    async def stream_l1_book_snapshots(
        self,
        symbols: Sequence[TradableProduct | str],
        venue: Venue,
        *,
        send_initial_snapshots: Optional[bool] = False,
    ) -> AsyncGenerator[L1BookSnapshot, None]:
        """
        Subscribe to the stream of L1BookSnapshots for a symbol.

        Args:
            symbols: the symbols to subscribe to;
                If symbols=None, subscribe to all symbols available for the venue.
            venue: the venue to subscribe to
        """
        grpc_client = await self.marketdata(venue)
        req = SubscribeL1BookSnapshotsRequest(
            symbols=list(symbols),
            venue=venue,
            send_initial_snapshots=send_initial_snapshots,
        )
        async for res in grpc_client.unary_stream(req):
            yield res

    async def stream_l2_book_updates(
        self, symbol: TradableProduct | str, venue: Venue
    ) -> AsyncGenerator[L2BookUpdate, None]:
        """
        Subscribe to the stream of L2BookUpdates for a symbol.

        This stream is a diff stream; to construct and maintain the actual state of
        the L2 book, apply the updates stream using the method described.

        Args:
            symbol: the symbol to subscribe to
            venue: the marketdata venue
        """
        grpc_client = await self.marketdata(venue)
        req = SubscribeL2BookUpdatesRequest(symbol=str(symbol), venue=venue)
        async for res in grpc_client.unary_stream(
            req  # pyright: ignore[reportArgumentType]
        ):
            yield res

    async def subscribe_l1_book(
        self, symbol: TradableProduct | str, venue: Venue
    ) -> L1BookSnapshot:
        """
        Subscribe to the L1 stream for a symbol in the background.

        If a subscription is already active, the existing reference will be
        returned; otherwise, a new subscription will be created.

        Snapshots will have an initial value of timestamp=0 and bid/ask=None.

        Args:
            symbol: the symbol to subscribe to
            venue: the marketdata venue

        Return:
            An L1 book object that is constantly updating in the background.
        """
        symbol = TradableProduct(symbol)

        if venue in self.l1_books:
            if symbol in self.l1_books[venue]:
                return self.l1_books[venue][symbol][0]
        else:
            self.l1_books[venue] = {}

        grpc_client = await self.marketdata(venue)
        book = L1BookSnapshot(symbol, 0, 0)
        self.l1_books[venue][symbol] = (
            book,
            asyncio.create_task(
                self.__subscribe_l1_book_task(symbol, venue, grpc_client, book)
            ),
        )
        return book

    async def unsubscribe_l1_book(self, symbol: TradableProduct | str, venue: Venue):
        """
        Unsubscribe from the L1 stream for a symbol, ie undoes subscribe_l1_book.
        """
        symbol = TradableProduct(symbol)
        try:
            task = self.l1_books[venue][symbol][1]
            task.cancel()
        except Exception as e:
            logging.error(
                f"Error unsubscribing from L1 book for {symbol}, venue {venue}: {e}"
            )
        finally:
            if venue in self.l1_books and symbol in self.l1_books[venue]:
                del self.l1_books[venue][symbol]

    async def __subscribe_l1_book_task(
        self,
        symbol: TradableProduct,
        venue: Venue,
        grpc_client: GrpcClient,
        book: L1BookSnapshot,
    ):
        try:
            req = SubscribeL1BookSnapshotsRequest(symbols=[symbol], venue=venue)
            stream = grpc_client.unary_stream(req)
            async for snap in stream:
                book.tn = snap.tn
                book.ts = snap.ts
                book.a = snap.a
                book.b = snap.b
                book.rt = snap.rt
                book.rtn = snap.rtn
        except Exception as e:
            logging.error(
                f"Error subscribing to L1 book for {symbol}, venue {venue}: {e}"
            )
        finally:
            del self.l1_books[venue][symbol]

    async def subscribe_l2_book(
        self,
        symbol: TradableProduct | str,
        venue: Venue,
    ) -> L2BookSnapshot:
        """
        Subscribe to the L2 stream for a symbol in the background.

        If a subscription is already active, the existing reference will be
        returned; otherwise, a new subscription will be created.

        Snapshots will have an initial value of timestamp=0 and bids/asks=[].

        Args:
            symbol: the symbol to subscribe to
            venue: the marketdata venue

        Return:
            An L2 book object that is constantly updating in the background.
        """
        symbol = TradableProduct(symbol)

        if venue in self.l2_books:
            if symbol in self.l2_books[venue]:
                return self.l2_books[venue][symbol][0]
        else:
            self.l2_books[venue] = {}

        grpc_client = await self.marketdata(venue)
        book = L2BookSnapshot([], [], 0, 0, 0, 0)
        self.l2_books[venue][symbol] = (
            book,
            asyncio.create_task(
                self.__subscribe_l2_book_task(symbol, venue, grpc_client, book)
            ),
        )
        return book

    async def __subscribe_l2_book_task(
        self,
        symbol: TradableProduct,
        venue: Venue,
        grpc_client: GrpcClient,
        book: L2BookSnapshot,
    ):
        try:
            req = SubscribeL2BookUpdatesRequest(symbol=str(symbol), venue=venue)
            stream = grpc_client.unary_stream(
                req  # pyright: ignore[reportArgumentType]
            )
            async for up in stream:
                if isinstance(up, L2BookDiff):
                    if (
                        up.sequence_id != book.sequence_id
                        or up.sequence_number != book.sequence_number + 1
                    ):
                        raise ValueError(
                            f"Received update out-of-order for L2 book: {symbol}"
                        )
                    book.sid = up.sid
                    book.sn = up.sn
                    book.ts = up.ts
                    book.tn = up.tn
                    for px, sz in up.bids:
                        update_orderbook_side(book.bids, px, sz, ascending=False)
                    for px, sz in up.asks:
                        update_orderbook_side(book.asks, px, sz, ascending=True)
                elif isinstance(up, L2BookSnapshot):
                    book.sid = up.sid
                    book.sn = up.sn
                    book.ts = up.ts
                    book.tn = up.tn
                    book.a = up.a
                    book.b = up.b
        except Exception as e:
            logging.error(
                f"Error subscribing to L2 book for {symbol}, venue {venue}: {e}"
            )
        finally:
            del self.l2_books[venue][symbol]

    async def stream_trades(
        self, symbol: TradableProduct | str, venue: Venue
    ) -> AsyncGenerator[Trade, None]:
        """
        Subscribe to a stream of trades for a symbol.
        """
        grpc_client = await self.marketdata(venue)
        req = SubscribeTradesRequest(symbol=str(symbol), venue=venue)
        async for res in grpc_client.unary_stream(req):
            yield res

    async def stream_candles(
        self,
        symbol: TradableProduct | str,
        venue: Venue,
        candle_widths: Optional[list[CandleWidth]],
    ) -> AsyncGenerator[Candle, None]:
        """
        Subscribe to a stream of candles for a symbol.
        """
        grpc_client = await self.marketdata(venue)
        req = SubscribeCandlesRequest(
            symbol=str(symbol),
            venue=venue,
            candle_widths=candle_widths,
        )
        async for res in grpc_client.unary_stream(req):
            yield res

    # ------------------------------------------------------------
    # Portfolio management
    # ------------------------------------------------------------

    async def list_accounts(self) -> List[AccountWithPermissions]:
        """
        List accounts for the user that the API key belongs to.

        Returns:
            a list of AccountWithPermissionsFields for the user that the API key belongs to
            a list of AccountWithPermissions for the user that the API key belongs to
            (use who_am_i to get the user_id / email)
        """
        grpc_client = await self.core()
        req = AccountsRequest(paper=self.paper_trading)
        res = await grpc_client.unary_unary(req)
        return res.accounts

    async def get_account_summary(self, account: str) -> AccountSummary:
        """
        Get account summary, including balances, positions, pnls, etc.

        Args:
            account: account uuid or name
                Examples: "00000000-0000-0000-0000-000000000000", "STONEX:000000/JDoe"
        """
        grpc_client = await self.core()
        req = AccountSummaryRequest(account=account)
        res = await grpc_client.unary_unary(req)
        return res

    async def get_positions(
        self,
        accounts: Optional[list[str]] = None,
        trader: Optional[str] = None,
    ) -> dict[str, Decimal]:
        """
        Get positions for the specified symbols.

        Args:
            symbols: list of symbol strings
        """
        account_summaries = await self.get_account_summaries(
            accounts=accounts, trader=trader
        )
        positions: dict[str, Decimal] = {}
        for summary in account_summaries:
            for symbol, summary in summary.positions.items():
                for pos in summary:
                    positions[symbol] = positions.get(symbol, Decimal(0)) + pos.quantity
        return positions

    async def get_account_summaries(
        self,
        accounts: Optional[list[str]] = None,
        trader: Optional[str] = None,
    ) -> list[AccountSummary]:
        """
        Get account summaries for accounts matching the filters.

        Args:
            accounts: list of account uuids or names
            trader: if specified, return summaries for all accounts for this trader

        If both arguments are given, the union of matching accounts are returned.
        """
        grpc_client = await self.core()
        request = AccountSummariesRequest(
            accounts=accounts,
            trader=trader,
        )
        res = await grpc_client.unary_unary(request)
        return res.account_summaries

    async def get_account_history(
        self,
        account: str,
        from_inclusive: Optional[datetime] = None,
        to_exclusive: Optional[datetime] = None,
    ) -> list[AccountSummary]:
        """
        Get historical sequence of account summaries for the given account.
        """
        grpc_client = await self.core()
        if from_inclusive is not None:
            assert from_inclusive.tzinfo is timezone.utc, (
                "from_inclusive must be a utc datetime:\n"
                "for example datetime.now(timezone.utc) or \n"
                "dt = datetime(2025, 4, 15, 12, 0, 0, tzinfo=timezone.utc)"
            )

        if to_exclusive is not None:
            assert to_exclusive.tzinfo is timezone.utc, (
                "to_exclusive must be a utc datetime:\n"
                "for example datetime.now(timezone.utc) or \n"
                "dt = datetime(2025, 4, 15, 12, 0, 0, tzinfo=timezone.utc)"
            )

        req = AccountHistoryRequest(
            account=account, from_inclusive=from_inclusive, to_exclusive=to_exclusive
        )
        res = await grpc_client.unary_unary(req)
        return res.history

    # ------------------------------------------------------------
    # Order management
    # ------------------------------------------------------------

    async def get_open_orders(
        self,
        order_ids: Optional[list[OrderId]] = None,
        venue: Optional[str] = None,
        account: Optional[str] = None,
        trader: Optional[str] = None,
        symbol: Optional[str] = None,
        parent_order_id: Optional[OrderId] = None,
    ) -> list[Order]:
        """
        Returns a list of open orders for the user that match the filters.

        Args:
            order_ids: a list of order ids to get
            venue: the venue to get orders for
            account: the account to get orders for
            trader: the trader to get orders for
            symbol: the symbol to get orders for
            parent_order_id: the parent order id to get orders for

        Returns:
            Open orders that match the union of the filters
        """
        grpc_client = await self.core()
        open_orders_request = OpenOrdersRequest(
            venue=venue,
            account=account,
            trader=trader,
            symbol=symbol,
            parent_order_id=parent_order_id,
            order_ids=order_ids,
        )

        open_orders = await grpc_client.unary_unary(open_orders_request)
        return open_orders.open_orders

    async def get_all_open_orders(self) -> list[Order]:
        """
        @deprecated(reason="Use get_open_orders with no parameters instead")

        Returns a list of all open orders for the authenticated user.
        """
        return await self.get_open_orders()

    async def get_historical_orders(
        self,
        order_ids: Optional[list[OrderId]] = None,
        from_inclusive: Optional[datetime] = None,
        to_exclusive: Optional[datetime] = None,
        venue: Optional[str] = None,
        account: Optional[str] = None,
        parent_order_id: Optional[OrderId] = None,
    ) -> list[Order]:
        """
        Returns a list of all historical orders that match the filters.

        Historical orders are orders that are not open, having been filled,
        canceled, expired, or outed.

        Args:
            order_ids: a list of order ids to get
            from_inclusive: the start date to get orders for
            to_exclusive: the end date to get orders for
            venue: the venue to get orders for, e.g. CME
            account: account uuid or name
            parent_order_id: the parent order id to get orders for
        Returns:
            Historical orders that match the union of the filters.

        If order_ids is not specified, then from_inclusive and to_exclusive
        MUST be specified.
        """
        grpc_client = await self.core()

        if from_inclusive is not None:
            assert from_inclusive.tzinfo is timezone.utc, (
                "from_inclusive must be a utc datetime:\n"
                "for example datetime.now(timezone.utc) or \n"
                "dt = datetime(2025, 4, 15, 12, 0, 0, tzinfo=timezone.utc)"
            )

        if to_exclusive is not None:
            assert to_exclusive.tzinfo is timezone.utc, (
                "to_exclusive must be a utc datetime:\n"
                "for example datetime.now(timezone.utc) or \n"
                "dt = datetime(2025, 4, 15, 12, 0, 0, tzinfo=timezone.utc)"
            )

        historical_orders_request = HistoricalOrdersRequest.new(
            order_ids=order_ids,
            venue=venue,
            account=account,
            parent_order_id=parent_order_id,
            from_inclusive=from_inclusive,
            to_exclusive=to_exclusive,
        )
        orders = await grpc_client.unary_unary(historical_orders_request)
        if orders is None:
            raise ValueError(
                "No orders found for the given filters. "
                "If order_ids is not specified, then from_inclusive and to_exclusive "
                "MUST be specified."
            )
        return orders.orders

    async def get_order(self, order_id: OrderId) -> Optional[Order]:
        """
        Returns the specified order.  Useful for looking at past sent orders.
        Queries open_orders first, then queries historical_orders.

        Args:
            order_id: the order id to get
        """
        grpc_client = await self.core()
        req = OpenOrdersRequest.new(
            order_ids=[order_id],
        )
        res = await grpc_client.unary_unary(req)
        for open_order in res.open_orders:
            if open_order.id == order_id:
                return open_order

        req = HistoricalOrdersRequest.new(
            order_ids=[order_id],
        )
        res = await grpc_client.unary_unary(req)
        if res.orders and len(res.orders) == 1:
            return res.orders[0]

    async def get_orders(self, order_ids: list[OrderId]) -> list[Optional[Order]]:
        """
        Returns the specified orders.  Useful for looking at past sent orders.
        Plural form of get_order.

        Args:
            order_ids: a list of order ids to get
        """
        grpc_client = await self.core()
        orders_dict: dict[OrderId, Optional[Order]] = {
            order_id: None for order_id in order_ids
        }
        req = OpenOrdersRequest.new(
            order_ids=order_ids,
        )

        res = await grpc_client.unary_unary(req)
        for open_order in res.open_orders:
            orders_dict[open_order.id] = open_order

        not_open_order_ids = [
            order_id for order_id in order_ids if orders_dict[order_id] is None
        ]

        req = HistoricalOrdersRequest.new(
            order_ids=not_open_order_ids,
        )
        res = await grpc_client.unary_unary(req)
        for historical_order in res.orders:
            orders_dict[historical_order.id] = historical_order

        return [orders_dict[order_id] for order_id in order_ids]

    async def get_fills(
        self,
        from_inclusive: Optional[datetime] = None,
        to_exclusive: Optional[datetime] = None,
        venue: Optional[str] = None,
        account: Optional[str] = None,
        order_id: Optional[OrderId] = None,
        limit: Optional[int] = None,
    ) -> HistoricalFillsResponse:
        """
        Returns all fills matching the given filters.

        Args:
            from_inclusive: the start date to get fills for
            to_exclusive: the end date to get fills for
            venue: the venue to get fills for, e.g. "CME"
            account: account uuid or name
            order_id: the order id to get fills for
        """
        grpc_client = await self.core()
        if from_inclusive is not None:
            assert from_inclusive.tzinfo is timezone.utc, (
                "from_inclusive must be a utc datetime:\n"
                "for example datetime.now(timezone.utc) or \n"
                "dt = datetime(2025, 4, 15, 12, 0, 0, tzinfo=timezone.utc)"
            )

        if to_exclusive is not None:
            assert to_exclusive.tzinfo is timezone.utc, (
                "to_exclusive must be a utc datetime:\n"
                "for example datetime.now(timezone.utc) or \n"
                "dt = datetime(2025, 4, 15, 12, 0, 0, tzinfo=timezone.utc)"
            )
        req = HistoricalFillsRequest(
            account=account,
            from_inclusive=from_inclusive,
            limit=limit,
            order_id=order_id,
            to_exclusive=to_exclusive,
            venue=venue,
        )
        res = await grpc_client.unary_unary(req)
        return res

    async def orderflow(
        self,
        max_queue_size: int = 1024,
    ) -> OrderflowChannel:
        """
        A two-way channel for both order entry and listening to order updates (fills, acks, outs, etc.).

        This is considered the most efficient way to trade in this SDK.

        This requires advanced knowledge of the SDK and asyncio, not recommended for beginners.
        See the OrderflowManager documentation for more details.
        """
        return OrderflowChannel(self, max_queue_size=max_queue_size)

    async def stream_orderflow(
        self,
        account: Optional[AccountIdOrName] = None,
        execution_venue: Optional[str] = None,
        trader: Optional[TraderIdOrEmail] = None,
    ) -> AsyncGenerator[Orderflow, None]:
        """
        A stream for listening to order updates (fills, acks, outs, etc.).

        Example:
            ```python
            async for event in client.stream_orderflow(account, execution_venue, trader):
                print(event)
            ```
        """
        grpc_client = await self.core()
        req: SubscribeOrderflowRequest = SubscribeOrderflowRequest(
            account=account, execution_venue=execution_venue, trader=trader
        )
        async for res in grpc_client.unary_stream(req):  # type: ignore
            yield res

    # ------------------------------------------------------------
    # Order entry
    # ------------------------------------------------------------

    async def send_limit_order(
        self,
        *args,
        **kwargs,
    ) -> Order:
        """
        @deprecated(reason="Use place_order instead")
        """
        logging.warning(
            "send_limit_order is deprecated, use place_order instead. "
            "This will be removed in a future version."
        )
        return await self.place_order(*args, **kwargs)

    async def place_limit_order(
        self,
        *args,
        **kwargs,
    ) -> Order:
        """
        @deprecated(reason="Use place_order instead")
        """
        logging.warning(
            "place_limit_order is deprecated, use place_order instead. "
            "This will be removed in a future version."
        )
        return await self.place_order(*args, **kwargs)

    async def place_orders(
        self, order_requests: Sequence[PlaceOrderRequest]
    ) -> list[Order]:
        """
        A low level function to place multiple orders in a single function.

        This function does NOT check the validity of the parameters, so it is the user's responsibility
        to ensure that the orders are valid and will not be rejected by the OMS.

        Args:
            order_request: the PlaceOrderRequest containing the orders to place


        Example of a PlaceOrderRequest:
            order_request: PlaceOrderRequest = PlaceOrderRequest.new(
                dir=dir,
                quantity=quantity,
                symbol=symbol,
                time_in_force=time_in_force,
                limit_price=limit_price,
                order_type=order_type,
                account=account,
                id=id,
                parent_id=None,
                source=OrderSource.API,
                trader=trader,
                execution_venue=execution_venue,
                post_only=post_only,
                trigger_price=trigger_price,
            )
        """
        grpc_client = await self.core()

        res = await asyncio.gather(
            *[
                grpc_client.unary_unary(order_request)
                for order_request in order_requests
            ]
        )

        return res

    async def place_order(
        self,
        *,
        id: Optional[OrderId] = None,
        symbol: TradableProduct | str,
        execution_venue: Optional[str] = None,
        dir: OrderDir,
        quantity: Decimal,
        limit_price: Optional[Decimal] = None,
        order_type: OrderType = OrderType.LIMIT,
        time_in_force: TimeInForce = TimeInForce.DAY,
        price_round_method: Optional[TickRoundMethod] = None,
        account: Optional[str] = None,
        trader: Optional[str] = None,
        post_only: Optional[bool] = None,
        trigger_price: Optional[Decimal] = None,
        stop_loss: Optional[TriggerLimitOrderType] = None,
        take_profit_price: Optional[Decimal] = None,
        **kwargs: Any,
    ) -> Order:
        """
        Sends a regular order.

        Args:
            id: in case user wants to generate their own order id, otherwise it will be generated automatically
            symbol: the symbol to send the order for
            execution_venue: the execution venue to send the order to,
                if execution_venue is set to None, the OMS will send the order to the primary_exchange
                the primary_exchange can be deduced from `get_product_info`
            dir: the direction of the order, BUY or SELL
            quantity: the quantity of the order
            limit_price: the limit price of the order
                It is highly recommended to make this a Decimal object from the decimal module to avoid floating point errors
            order_type: the type of the order
            time_in_force: the time in force of the order
            price_round_method: the method to round the price to the nearest tick, will not round if None
            account: the account to send the order for
                While technically optional, for most order types, the account is required
            trader: the trader to send the order for, defaults to the user's trader
                for when sending order for another user, not relevant for vast majority of users
            post_only: whether the order should be post only, NOT SUPPORTED BY ALL EXCHANGES (e.g. CME)
            trigger_price: the trigger price for the order, only relevant for stop / take_profit orders
            stop_loss_price: the stop loss price for a bracket order.
            profit_price: the take profit price for a bracket order.
        Returns:
            the Order object for the order
            The order.status should  be "PENDING" until the order is "OPEN" / "REJECTED" / "OUT" / "CANCELED" / "STALE"

            If the order is rejected, the order.reject_reason and order.reject_message will be set
        """
        grpc_client = await self.core()
        assert quantity > 0, "quantity must be positive"

        if limit_price is not None and price_round_method is not None:
            if execution_venue is None:
                product_info = await self.get_product_info(symbol)
                if product_info is None:
                    raise ValueError(
                        f"Could not find product information for {symbol} while trying to get execution venue for rounding price"
                    )
                execution_venue = product_info.primary_venue
                if execution_venue is None:
                    raise ValueError(
                        f"Could not find primary exchange for {symbol} while trying to get execution venue for rounding price"
                    )
            execution_info = await self.get_execution_info(
                TradableProduct(symbol), execution_venue
            )
            if execution_info is None:
                raise ValueError(
                    f"Could not find execution information for {symbol} for rounding price for limit order. Please round price manually."
                )
            if (tick_size := execution_info.tick_size) is not None:
                if tick_size:
                    limit_price = price_round_method(limit_price, tick_size)
            else:
                raise ValueError(f"Could not find market information for {symbol}")

        req: PlaceOrderRequest = PlaceOrderRequest.new(
            dir=dir,
            quantity=quantity,
            symbol=symbol,
            time_in_force=time_in_force,
            limit_price=limit_price,
            order_type=order_type,
            account=account,
            id=id,
            parent_id=None,
            source=OrderSource.API,
            trader=trader,
            execution_venue=execution_venue,
            post_only=post_only,
            trigger_price=trigger_price,
            stop_loss=stop_loss,
            take_profit_price=take_profit_price,
        )
        res = await grpc_client.unary_unary(req)
        return res

    async def send_market_pro_order(
        self,
        *,
        id: Optional[OrderId] = None,
        symbol: TradableProduct | str,
        execution_venue: str,
        dir: OrderDir,
        quantity: Decimal,
        time_in_force: TimeInForce = TimeInForce.DAY,
        account: Optional[str] = None,
        fraction_through_market: Decimal = Decimal("0.001"),
    ) -> Order:
        """
        Sends a market-order like limit price based on the BBO.
        Meant to behave as a market order but with more protections.

        Args:
            id: in case user wants to generate their own order id, otherwise it will be generated automatically
            symbol: the symbol to send the order for
            execution_venue: the execution venue to send the order to
            dir: the direction of the order
            quantity: the quantity of the order
            time_in_force: the time in force of the order
            account: the account to send the order for
            fraction_through_market: the fraction through the market to send the order at
                e.g. 0.001 would send the order 0.1% through the market
        Returns:
            the OrderFields object for the order
            The order.status should  be "PENDING" until the order is "OPEN" / "REJECTED" / "OUT" / "CANCELED" / "STALE"

            If the order is rejected, the order.reject_reason and order.reject_message will be set
        """

        ticker = await self.get_ticker(symbol, execution_venue)
        if ticker is None:
            raise ValueError(
                f"Failed to send market order with reason: no ticker for {symbol}"
            )

        price_band = price_band_pairs.get(symbol, None)

        if dir == OrderDir.BUY:
            if ticker.ask_price is None:
                raise ValueError(
                    f"Failed to send market order with reason: no ask price for {symbol}"
                )
            limit_price = ticker.ask_price * (1 + fraction_through_market)

            if price_band and ticker.last_price:
                price_band_reference_price = ticker.last_price + price_band
                limit_price = min(limit_price, price_band_reference_price)

        else:
            if ticker.bid_price is None:
                raise ValueError(
                    f"Failed to send market order with reason: no bid price for {symbol}"
                )
            limit_price = ticker.bid_price * (1 - fraction_through_market)
            if price_band and ticker.last_price:
                price_band_reference_price = ticker.last_price - price_band
                limit_price = max(limit_price, price_band_reference_price)

        # Conservatively round price to nearest tick
        tick_round_method = (
            TickRoundMethod.FLOOR if dir == OrderDir.BUY else TickRoundMethod.CEIL
        )

        execution_info = await self.get_execution_info(
            execution_venue=execution_venue, symbol=symbol
        )

        if (
            execution_info is not None
            and (tick_size := execution_info.tick_size) is not None
        ):
            limit_price = tick_round_method(limit_price, tick_size)

        return await self.place_limit_order(
            id=id,
            symbol=symbol,
            execution_venue=execution_venue,
            dir=dir,
            quantity=quantity,
            account=account,
            order_type=OrderType.LIMIT,
            limit_price=limit_price,
            time_in_force=time_in_force,
        )

    async def cancel_order(self, order_id: OrderId) -> Cancel:
        """
        Cancels an order by order id.

        Args:
            order_id: the order id to cancel
        Returns:
            the CancelFields object
        """
        grpc_client = await self.core()
        req = CancelOrderRequest(id=order_id)
        res = await grpc_client.unary_unary(req)
        return res

    async def cancel_all_orders(
        self,
        account: Optional[AccountIdOrName] = None,
        execution_venue: Optional[str] = None,
        trader: Optional[TraderIdOrEmail] = None,
    ) -> bool:
        """
        Cancels all open orders.

        Returns:
            True if all orders were cancelled successfully
            False if there was an error
        """

        open_orders = await self.get_open_orders(
            account=account,
            venue=execution_venue,
            trader=trader,
        )
        outputs = await asyncio.gather(
            *(self.cancel_order(order.id) for order in open_orders)
        )

        for cancel in outputs:
            if cancel.reject_reason is not None:
                return False
        return True
        # grpc_client = await self.core()

        # req = CancelAllOrdersRequest(
        #     id=str(uuid.uuid4()),  # Unique ID for the request
        #     account=account,
        #     execution_venue=execution_venue,
        #     trader=trader,
        # )
        # res = await grpc_client.unary_unary(req)
        # return True

    async def create_algo_order(
        self,
        *,
        params: SpreaderParams,
        id: Optional[str] = None,
        trader: Optional[str] = None,
    ):
        """
        Sends an advanced algo order such as the spreader.
        """
        grpc_client = await self.core()

        if isinstance(params, SpreaderParams):
            algo = "SPREADER"
        else:
            raise ValueError(
                "Unsupported algo type. Only SpreaderParams is supported for now."
            )

        req = CreateAlgoOrderRequest(algo=algo, params=params, id=id, trader=trader)
        res = await grpc_client.unary_unary(req)
        return res<|MERGE_RESOLUTION|>--- conflicted
+++ resolved
@@ -893,12 +893,9 @@
         limit: Optional[int] = None,
         as_dataframe: bool = False,
     ) -> Union[Sequence[Ticker], pd.DataFrame]:
-<<<<<<< HEAD
-=======
         """
         Gets the tickers for a list of symbols.
         """
->>>>>>> 684aa24b
         grpc_client = await self.marketdata(venue)
         sort_by = SortTickersBy(sort_by) if sort_by else None
         symbols = [str(symbol) for symbol in symbols] if symbols else None
