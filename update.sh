# architect-gql schema > ../architect-py/schema.graphql
poetry run ariadne-codegen --config ariadne-codegen.toml
python generate_protocol.py > architect_py/protocol/client_protocol.py


<<<<<<< HEAD
VERSION_FILE="version"
=======
VERSION_FILE="architect_py/_version.py"
>>>>>>> 7f9fd29d

# Extract the current version from the file
if [ -f "$VERSION_FILE" ]; then
    echo "\nCurrent version:"
    cat "$VERSION_FILE"
else
    echo "Version file not found: $VERSION_FILE"
    exit 1
fi

<<<<<<< HEAD
echo "\n\nHave you updated the version in $VERSION_FILE?"
=======
echo "Have you updated the version in $VERSION_FILE?"
>>>>>>> 7f9fd29d
<|MERGE_RESOLUTION|>--- conflicted
+++ resolved
@@ -3,11 +3,7 @@
 python generate_protocol.py > architect_py/protocol/client_protocol.py
 
 
-<<<<<<< HEAD
 VERSION_FILE="version"
-=======
-VERSION_FILE="architect_py/_version.py"
->>>>>>> 7f9fd29d
 
 # Extract the current version from the file
 if [ -f "$VERSION_FILE" ]; then
@@ -18,8 +14,4 @@
     exit 1
 fi
 
-<<<<<<< HEAD
-echo "\n\nHave you updated the version in $VERSION_FILE?"
-=======
-echo "Have you updated the version in $VERSION_FILE?"
->>>>>>> 7f9fd29d
+echo "\n\nHave you updated the version in $VERSION_FILE?"